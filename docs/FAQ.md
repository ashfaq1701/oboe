# Frequently Asked Questions (FAQ)

## Can I write audio data from Java to Oboe?

Oboe is a native library written in C++ which uses the Android NDK. To move data from Java to C++ you can use [JNI](https://developer.android.com/training/articles/perf-jni). 

That said, if you are generating your audio in Java you'll get better performance using the [Java AudioTrack class](https://developer.android.com/reference/android/media/AudioTrack). This can be 
created with low latency using the AudioTrack.Builder method [`setPerformanceMode(AudioTrack.PERFORMANCE_MODE_LOW_LATENCY)`](https://developer.android.com/reference/android/media/AudioTrack#PERFORMANCE_MODE_LOW_LATENCY).

You can dynamically tune the latency of the stream just like in Oboe using [`setBufferSizeInFrames(int)`](https://developer.android.com/reference/android/media/AudioTrack.html#setBufferSizeInFrames(int))
Also you can use blocking writes with the Java AudioTrack and still get a low latency stream.
Oboe requires a callback to get a low latency stream and that does not work well with Java.

<<<<<<< HEAD
Note that [`AudioTrack.PERFORMANCE_MODE_LOW_LATENCY`](https://developer.android.com/reference/android/media/AudioTrack#PERFORMANCE_MODE_LOW_LATENCY) was added in API 26, For API 24 or 25 use [`AudioAttributes.FLAG_LOW_LATENCY`](https://developer.android.com/reference/kotlin/android/media/AudioAttributes#flag_low_latency). That was deprecated but will still work with later APIs.
=======
Note that AudioTrack.PERFORMANCE_MODE_LOW_LATENCY was added in API 26, For API 24 or 25 use AudioAttributes.FLAG_LOW_LATENCY. That was deprecated but will still work with later APIs.

## Can I use Oboe to play compressed audio files, such as MP3 or AAC?

Oboe only works with PCM data. It does not include any extraction or decoding classes. For this you can use:

1) [FFmpeg](https://www.ffmpeg.org/) - very fast decoding speeds, but can be difficult to configure and compile. [There's a good article on compiling FFmpeg 4.0 here](https://medium.com/@karthikcodes1999/cross-compiling-ffmpeg-4-0-for-android-b988326f16f2).
2) [The NDK media classes](https://developer.android.com/ndk/reference/group/media), specifically `NdkMediaExtractor` and `NdkMediaCodec` - they're approximately 10X slower than FFmpeg but ship with Android. [Code sample here](https://github.com/googlesamples/android-ndk/tree/master/native-codec). 

If you don't need the lowest possible audio latency you may want to investigate using the following Java/Kotlin APIs which support playback of compressed audio files: 

- [MediaPlayer](https://developer.android.com/reference/android/media/MediaPlayer)
- [SoundPool](https://developer.android.com/reference/android/media/SoundPool)

## My question isn't listed, where can I ask it?
Please ask questions on [Stack Overflow](https://stackoverflow.com/questions/ask) with the [Oboe tag](https://stackoverflow.com/tags/oboe). 
>>>>>>> b4508a39
<|MERGE_RESOLUTION|>--- conflicted
+++ resolved
@@ -11,13 +11,9 @@
 Also you can use blocking writes with the Java AudioTrack and still get a low latency stream.
 Oboe requires a callback to get a low latency stream and that does not work well with Java.
 
-<<<<<<< HEAD
 Note that [`AudioTrack.PERFORMANCE_MODE_LOW_LATENCY`](https://developer.android.com/reference/android/media/AudioTrack#PERFORMANCE_MODE_LOW_LATENCY) was added in API 26, For API 24 or 25 use [`AudioAttributes.FLAG_LOW_LATENCY`](https://developer.android.com/reference/kotlin/android/media/AudioAttributes#flag_low_latency). That was deprecated but will still work with later APIs.
-=======
-Note that AudioTrack.PERFORMANCE_MODE_LOW_LATENCY was added in API 26, For API 24 or 25 use AudioAttributes.FLAG_LOW_LATENCY. That was deprecated but will still work with later APIs.
 
 ## Can I use Oboe to play compressed audio files, such as MP3 or AAC?
-
 Oboe only works with PCM data. It does not include any extraction or decoding classes. For this you can use:
 
 1) [FFmpeg](https://www.ffmpeg.org/) - very fast decoding speeds, but can be difficult to configure and compile. [There's a good article on compiling FFmpeg 4.0 here](https://medium.com/@karthikcodes1999/cross-compiling-ffmpeg-4-0-for-android-b988326f16f2).
@@ -29,5 +25,4 @@
 - [SoundPool](https://developer.android.com/reference/android/media/SoundPool)
 
 ## My question isn't listed, where can I ask it?
-Please ask questions on [Stack Overflow](https://stackoverflow.com/questions/ask) with the [Oboe tag](https://stackoverflow.com/tags/oboe). 
->>>>>>> b4508a39
+Please ask questions on [Stack Overflow](https://stackoverflow.com/questions/ask) with the [Oboe tag](https://stackoverflow.com/tags/oboe). 