--- conflicted
+++ resolved
@@ -1,8 +1,5 @@
-<<<<<<< HEAD
-#Fri May 17 11:43:25 PDT 2019
-=======
 #Tue May 21 09:55:27 PDT 2019
->>>>>>> 99723ee2
+
 distributionBase=GRADLE_USER_HOME
 distributionPath=wrapper/dists
 zipStoreBase=GRADLE_USER_HOME
