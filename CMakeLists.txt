cmake_minimum_required(VERSION 3.4.1)

# Set the name of the project and store it in PROJECT_NAME. Also set the following variables:
# PROJECT_SOURCE_DIR (usually the root directory where Oboe has been cloned e.g.)
# PROJECT_BINARY_DIR (usually the containing project's binary directory,
# e.g. ${OBOE_HOME}/samples/RhythmGame/.externalNativeBuild/cmake/ndkExtractorDebug/x86/oboe-bin)
project(oboe)

set (oboe_sources
<<<<<<< HEAD
    src/aaudio/AAudioLoader.cpp
    src/aaudio/AudioStreamAAudio.cpp
    src/common/AudioSourceCaller.cpp
    src/common/AudioStream.cpp
    src/common/AudioStreamBuilder.cpp
    src/common/DataConversionFlowGraph.cpp
    src/common/FilterAudioStream.cpp
    src/common/FixedBlockAdapter.cpp
    src/common/FixedBlockReader.cpp
    src/common/FixedBlockWriter.cpp
    src/common/LatencyTuner.cpp
    src/common/SourceFloatCaller.cpp
    src/common/SourceI16Caller.cpp
    src/common/Utilities.cpp
    src/common/QuirksManager.cpp
    src/fifo/FifoBuffer.cpp
    src/fifo/FifoController.cpp
    src/fifo/FifoControllerBase.cpp
    src/fifo/FifoControllerIndirect.cpp
    src/flowgraph/AudioProcessorBase.cpp
    src/flowgraph/ClipToRange.cpp
    src/flowgraph/ManyToMultiConverter.cpp
    src/flowgraph/MonoToMultiConverter.cpp
    src/flowgraph/RampLinear.cpp
    src/flowgraph/SampleRateConverter.cpp
    src/flowgraph/SinkFloat.cpp
    src/flowgraph/SinkI16.cpp
    src/flowgraph/SinkI24.cpp
    src/flowgraph/SourceFloat.cpp
    src/flowgraph/SourceI16.cpp
    src/flowgraph/SourceI24.cpp
    src/flowgraph/resampler/IntegerRatio.cpp
    src/flowgraph/resampler/LinearResampler.cpp
    src/flowgraph/resampler/MultiChannelResampler.cpp
    src/flowgraph/resampler/PolyphaseResampler.cpp
    src/flowgraph/resampler/PolyphaseResamplerMono.cpp
    src/flowgraph/resampler/PolyphaseResamplerStereo.cpp
    src/flowgraph/resampler/SincResampler.cpp
    src/flowgraph/resampler/SincResamplerStereo.cpp
    src/opensles/AudioInputStreamOpenSLES.cpp
    src/opensles/AudioOutputStreamOpenSLES.cpp
    src/opensles/AudioStreamBuffered.cpp
    src/opensles/AudioStreamOpenSLES.cpp
    src/opensles/EngineOpenSLES.cpp
    src/opensles/OpenSLESUtilities.cpp
    src/opensles/OutputMixerOpenSLES.cpp
    src/common/StabilizedCallback.cpp
    src/common/Trace.cpp
    src/common/Version.cpp
    )
=======
        src/aaudio/AAudioLoader.cpp
        src/aaudio/AudioStreamAAudio.cpp
        src/common/LatencyTuner.cpp
        src/common/AudioStream.cpp
        src/common/AudioStreamBuilder.cpp
        src/common/Utilities.cpp
        src/fifo/FifoBuffer.cpp
        src/fifo/FifoController.cpp
        src/fifo/FifoControllerBase.cpp
        src/fifo/FifoControllerIndirect.cpp
        src/flowgraph/AudioProcessorBase.cpp
        src/flowgraph/ClipToRange.cpp
        src/flowgraph/ManyToMultiConverter.cpp
        src/flowgraph/MonoToMultiConverter.cpp
        src/flowgraph/RampLinear.cpp
        src/flowgraph/SinkFloat.cpp
        src/flowgraph/SinkI16.cpp
        src/flowgraph/SinkI24.cpp
        src/flowgraph/SourceFloat.cpp
        src/flowgraph/SourceI16.cpp
        src/flowgraph/SourceI24.cpp
        src/opensles/AudioInputStreamOpenSLES.cpp
        src/opensles/AudioOutputStreamOpenSLES.cpp
        src/opensles/AudioStreamBuffered.cpp
        src/opensles/AudioStreamOpenSLES.cpp
        src/opensles/EngineOpenSLES.cpp
        src/opensles/OpenSLESUtilities.cpp
        src/opensles/OutputMixerOpenSLES.cpp
        src/common/StabilizedCallback.cpp
        src/common/Trace.cpp
        src/common/Version.cpp
        )
>>>>>>> 99723ee2

add_library(oboe ${oboe_sources})

# Specify directories which the compiler should look for headers
target_include_directories(oboe
        PRIVATE src
        PUBLIC include)

# Compile Flags:
#     Enable -Werror when building debug config
#     Enable -Ofast
target_compile_options(oboe
        PRIVATE
        -std=c++14
        -Wall
        -Wextra-semi
        -Wshadow
        -Wshadow-field
        -Ofast
        "$<$<CONFIG:DEBUG>:-Werror>")

# Enable logging for debug builds
target_compile_definitions(oboe PUBLIC $<$<CONFIG:DEBUG>:OBOE_ENABLE_LOGGING=1>)

target_link_libraries(oboe PRIVATE log OpenSLES)

# When installing oboe put the libraries in the lib/<ABI> folder e.g. lib/arm64-v8a
install(TARGETS oboe
        LIBRARY DESTINATION lib/${ANDROID_ABI}
        ARCHIVE DESTINATION lib/${ANDROID_ABI})

# Also install the headers
install(DIRECTORY include/oboe DESTINATION include)<|MERGE_RESOLUTION|>--- conflicted
+++ resolved
@@ -7,7 +7,6 @@
 project(oboe)
 
 set (oboe_sources
-<<<<<<< HEAD
     src/aaudio/AAudioLoader.cpp
     src/aaudio/AudioStreamAAudio.cpp
     src/common/AudioSourceCaller.cpp
@@ -58,40 +57,6 @@
     src/common/Trace.cpp
     src/common/Version.cpp
     )
-=======
-        src/aaudio/AAudioLoader.cpp
-        src/aaudio/AudioStreamAAudio.cpp
-        src/common/LatencyTuner.cpp
-        src/common/AudioStream.cpp
-        src/common/AudioStreamBuilder.cpp
-        src/common/Utilities.cpp
-        src/fifo/FifoBuffer.cpp
-        src/fifo/FifoController.cpp
-        src/fifo/FifoControllerBase.cpp
-        src/fifo/FifoControllerIndirect.cpp
-        src/flowgraph/AudioProcessorBase.cpp
-        src/flowgraph/ClipToRange.cpp
-        src/flowgraph/ManyToMultiConverter.cpp
-        src/flowgraph/MonoToMultiConverter.cpp
-        src/flowgraph/RampLinear.cpp
-        src/flowgraph/SinkFloat.cpp
-        src/flowgraph/SinkI16.cpp
-        src/flowgraph/SinkI24.cpp
-        src/flowgraph/SourceFloat.cpp
-        src/flowgraph/SourceI16.cpp
-        src/flowgraph/SourceI24.cpp
-        src/opensles/AudioInputStreamOpenSLES.cpp
-        src/opensles/AudioOutputStreamOpenSLES.cpp
-        src/opensles/AudioStreamBuffered.cpp
-        src/opensles/AudioStreamOpenSLES.cpp
-        src/opensles/EngineOpenSLES.cpp
-        src/opensles/OpenSLESUtilities.cpp
-        src/opensles/OutputMixerOpenSLES.cpp
-        src/common/StabilizedCallback.cpp
-        src/common/Trace.cpp
-        src/common/Version.cpp
-        )
->>>>>>> 99723ee2
 
 add_library(oboe ${oboe_sources})
 
