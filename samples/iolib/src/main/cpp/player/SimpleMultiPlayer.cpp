/*
 * Copyright 2019 The Android Open Source Project
 *
 * Licensed under the Apache License, Version 2.0 (the "License");
 * you may not use this file except in compliance with the License.
 * You may obtain a copy of the License at
 *
 *      http://www.apache.org/licenses/LICENSE-2.0
 *
 * Unless required by applicable law or agreed to in writing, software
 * distributed under the License is distributed on an "AS IS" BASIS,
 * WITHOUT WARRANTIES OR CONDITIONS OF ANY KIND, either express or implied.
 * See the License for the specific language governing permissions and
 * limitations under the License.
 */

#include <android/log.h>

// parselib includes
#include <io/stream/MemInputStream.h>
#include <io/wav/WavStreamReader.h>

// local includes
#include "OneShotSampleSource.h"
#include "SimpleMultiPlayer.h"

static const char* TAG = "SimpleMultiPlayer";

using namespace oboe;
using namespace parselib;

namespace iolib {

constexpr int32_t kBufferSizeInBursts = 2; // Use 2 bursts as the buffer size (double buffer)

SimpleMultiPlayer::SimpleMultiPlayer()
  : mChannelCount(0), mSampleRate(0), mOutputReset(false)
{}

DataCallbackResult SimpleMultiPlayer::onAudioReady(AudioStream *oboeStream, void *audioData,
        int32_t numFrames) {

    StreamState streamState = oboeStream->getState();
    if (streamState != StreamState::Open && streamState != StreamState::Started) {
        __android_log_print(ANDROID_LOG_ERROR, TAG, "  streamState:%d", streamState);
    }
    if (streamState == StreamState::Disconnected) {
        __android_log_print(ANDROID_LOG_ERROR, TAG, "  streamState::Disconnected");
    }

    memset(audioData, 0, numFrames * sizeof(float));

    // OneShotSampleSource* sources = mSampleSources.get();
    for(int32_t index = 0; index < mNumSampleBuffers; index++) {
        if (mSampleSources[index]->isPlaying()) {
            mSampleSources[index]->mixAudio((float*)audioData, numFrames);
        }
    }

    return DataCallbackResult::Continue;
}

void SimpleMultiPlayer::onErrorAfterClose(AudioStream *oboeStream, Result error) {
    __android_log_print(ANDROID_LOG_INFO, TAG, "==== onErrorAfterClose() error:%d", error);

    resetAll();
    openStream();
    mOutputReset = true;
}

void SimpleMultiPlayer::onErrorBeforeClose(AudioStream *, Result error) {
    __android_log_print(ANDROID_LOG_INFO, TAG, "==== onErrorBeforeClose() error:%d", error);
}

bool SimpleMultiPlayer::openStream() {
    __android_log_print(ANDROID_LOG_INFO, TAG, "openStream()");

    // Create an audio stream
    AudioStreamBuilder builder;
    builder.setChannelCount(mChannelCount);
    builder.setSampleRate(mSampleRate);
    builder.setCallback(this);
    builder.setPerformanceMode(PerformanceMode::LowLatency);
    builder.setSharingMode(SharingMode::Exclusive);
    builder.setSampleRateConversionQuality(SampleRateConversionQuality::Medium);

    Result result = builder.openManagedStream(mAudioStream);
    if (result != Result::OK){
        __android_log_print(
                ANDROID_LOG_ERROR,
                TAG,
                "openStream failed. Error: %s", convertToText(result));
        return false;
    }

    // Reduce stream latency by setting the buffer size to a multiple of the burst size
    // Note: this will fail with ErrorUnimplemented if we are using a callback with OpenSL ES
    // See oboe::AudioStreamBuffered::setBufferSizeInFrames
    result = mAudioStream->setBufferSizeInFrames(
            mAudioStream->getFramesPerBurst() * kBufferSizeInBursts);
    if (result != Result::OK) {
        __android_log_print(
                ANDROID_LOG_WARN,
                TAG,
                "setBufferSizeInFrames failed. Error: %s", convertToText(result));
    }

    result = mAudioStream->requestStart();
    if (result != Result::OK){
        __android_log_print(
                ANDROID_LOG_ERROR,
                TAG,
                "requestStart failed. Error: %s", convertToText(result));
        return false;
    }

    return true;
}

void SimpleMultiPlayer::setupAudioStream(int32_t channelCount, int32_t sampleRate) {
    __android_log_print(ANDROID_LOG_INFO, TAG, "setupAudioStream()");
    mChannelCount = channelCount;
    mSampleRate = sampleRate;
    mSampleRate = sampleRate;

<<<<<<< HEAD
    openStream();
=======
    mSampleBuffers = new OneShotSampleBuffer[mNumSampleBuffers = numSampleBuffers];
    if (openStream()){
        __android_log_print(ANDROID_LOG_INFO, TAG, "openStream successful");
    } else {
        __android_log_print(ANDROID_LOG_ERROR, TAG, "openStream failed");
    };
>>>>>>> 8522b157
}

void SimpleMultiPlayer::teardownAudioStream() {
    __android_log_print(ANDROID_LOG_INFO, TAG, "teardownAudioStream()");
    // tear down the player
    if (mAudioStream != nullptr) {
        mAudioStream->stop();
    }
}

void SimpleMultiPlayer::allocSampleData(int32_t numSampleBuffers) {
    mNumSampleBuffers = numSampleBuffers;

    for(int index = 0; index < numSampleBuffers; index++) {
        SampleBuffer* buffer = new SampleBuffer();
        OneShotSampleSource* source = new OneShotSampleSource(buffer);
        mSampleBuffers.push_back(buffer);
        mSampleSources.push_back(source);
    }
}

void SimpleMultiPlayer::loadSampleDataFromAsset(byte* dataBytes, int32_t dataLen, int32_t index) {
    __android_log_print(ANDROID_LOG_INFO, TAG, "loadSampleDataFromAsset()");
    MemInputStream stream(dataBytes, dataLen);

    WavStreamReader reader(&stream);
    reader.parse();

    mSampleBuffers[index]->loadSampleData(&reader);
}

void SimpleMultiPlayer::unloadSampleData() {
    __android_log_print(ANDROID_LOG_INFO, TAG, "unloadSampleData()");
    for (int32_t bufferIndex = 0; bufferIndex < mNumSampleBuffers; bufferIndex++) {
        mSampleBuffers[bufferIndex]->unloadSampleData();
        delete mSampleBuffers[bufferIndex];
        delete mSampleSources[bufferIndex];
    }

    mSampleBuffers.clear();
    mSampleSources.clear();

    mNumSampleBuffers = 0;
}

void SimpleMultiPlayer::triggerDown(int32_t index) {
    if (index < mNumSampleBuffers) {
        mSampleSources[index]->setPlayMode();
    }
}

void SimpleMultiPlayer::triggerUp(int32_t index) {
    if (index < mNumSampleBuffers) {
        mSampleSources[index]->setStopMode();
    }
}

void SimpleMultiPlayer::resetAll() {
    for (int32_t bufferIndex = 0; bufferIndex < mNumSampleBuffers; bufferIndex++) {
        mSampleSources[bufferIndex]->setStopMode();
    }
}

}<|MERGE_RESOLUTION|>--- conflicted
+++ resolved
@@ -123,16 +123,7 @@
     mSampleRate = sampleRate;
     mSampleRate = sampleRate;
 
-<<<<<<< HEAD
     openStream();
-=======
-    mSampleBuffers = new OneShotSampleBuffer[mNumSampleBuffers = numSampleBuffers];
-    if (openStream()){
-        __android_log_print(ANDROID_LOG_INFO, TAG, "openStream successful");
-    } else {
-        __android_log_print(ANDROID_LOG_ERROR, TAG, "openStream failed");
-    };
->>>>>>> 8522b157
 }
 
 void SimpleMultiPlayer::teardownAudioStream() {
